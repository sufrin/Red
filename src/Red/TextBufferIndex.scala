--- conflicted
+++ resolved
@@ -17,11 +17,7 @@
   *  {{{ flatten = foldr (\ line flat -> line ++ '\n' : flat) [END] }}}
   *
   *  '''Specification'''
-<<<<<<< HEAD
-  *  {{{ (ix: TextBufferIndex)  indexes  (characters: SExps[Char]) }}}
-=======
   *  {{{ (ix: TextBufferIndex)  indexes  (characters: [Char]) }}}
->>>>>>> 60fca493
   *  '''iff'''
   *  {{{  ix.length == length(parse characters) && }}}
   *  {{{  ∀ i∈[0..ix.length) (ix.lineIndex(i)==length(parse characters i)) }}}
