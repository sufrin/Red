package Red

/** An extensible editable character sequence
  *
<<<<<<< HEAD
  * '''Represents''' {{{ chars: SExps[Char] }}}
=======
  * '''Represents''' {{{ chars: [Char] }}}
>>>>>>> 60fca493
  *
  * '''Representation Invariant'''
  * {{{
  *   length(chars) = super.elements.length
  *   chars(i)      = super.elements(i)
  * }}}
  *
  *  Copyright (C) B.A. Sufrin, 2021 and J.M. Spivey. 2015
  *
  *  The present module is a component of a refactoring
  *  and a redesign of the `Text`  component of Mike Spivey's
  * "ewoks" editor. (Copyright (c) J.M.Spivey 2015) whose
  *  inspiration I gratefully acknowledge. B.A. Sufrin, Oxford,
  *  Michaelmas 2021.
  */

class TextBuffer(initialSize: Int = 20)
    extends Sequence[Char](initialSize)
    with CharSequence {

  /** Construct and initialize with the given `initial: CharSequence` */
  def this(initial: CharSequence) = {
    this(initial.length)
    insert(0, initial.toString)
  }

  /** The ''i''th character of the abstraction.
    *
    *  '''Pre'''
    *  {{{0<=i<length(chars)}}}
    *  '''Return'''
    *  {{{chars(i)}}}
    */
  @inline def chars(i: Int): Char = super.elements(i)

  /** Insert all characters read from `source` into the sequence
    * at `position`, then close `source`.
    */
  def insert(position: Int, source: java.io.Reader): Unit = {
    assert(
      0 <= position && position <= length,
      s"$className.insert[$length]($position, ...)"
    )
    moveGapTo(position)
    var inserting = true
    while (inserting) {
      ensureFits(4096) // An arbitrary size
      val nread = source.read(buffer, l, gapSize)
      if (nread < 0) inserting = false
      else {
        l += nread
        length += nread
      }
    }
    source.close()
  }

  /** Write the `characters[0..characters.length-shorten)` to `out`, then close `out`. */
  def writeTo(out: java.io.BufferedWriter, shorten: Int = 0): Unit = {
    if (l > 0) out.write(buffer, 0, l)
    if (r < buffer.length) out.write(buffer, r, buffer.length - r - shorten)
    out.close()
  }

  /** Override twice-inherited isEmpty to avoid ambiguity
    *  (as insisted on by Scala 2.13).
    *  In fact both inherited `isEmpty` methods yield
    *  the same result.
    */
  override def isEmpty: Boolean = length == 0

  // ---------- Implementation of the `CharSequence` primitives

  /** '''Returns''' {{{ chars(n) }}}
    */
  def charAt(n: Int): Char = {
    assert(0 <= n && n < length, s"$className[extent=$length].charAt($n)")
    super.elements(n)
  }

  /** '''Returns''' {{{ chars[serveWith..end) }}}
    *
    * as a String. Note that `String<:CharSequence`
    */
  def subSequence(start: Int, end: Int): String = {
    assert(
      0 <= start && start <= end && end <= length,
      s"$className.subsequence[extent=$length]($start, $end)"
    )
    if (end <= l) // within the left
      new String(buffer, start, end - start)
    else if (start >= l) // within the right
      new String(buffer, start - l + r, end - start)
    else { // serveWith<l && end>l -- straddles left and right
      val result = new Array[Char](end - start)
      // copy the subsequence [serveWith..l-serveWith) lying within the left
      System.arraycopy(buffer, start, result, 0, l - start)
      // copy the subsequence [r..r+end-l) lying within the right
      System.arraycopy(buffer, r, result, l - start, end - l)
      new String(result)
    }
  }

  /** Returns `chars` as a string (no side-effects) */
  override def toString: String = subSequence(0, length)

  // ----------- Inspection methods used for small-scale testing

  /** Returns representation details as a string, with the usual whitespace
    * and end-of-characters characters made visible. (for small-scale testing
    * of tab expansion)
    */
  override def repString: String = {
    val visible = asString
      .replace(' ', '\u223c')
      .replace('\t', '\u2593')
      .replace('\n', '\u23ce')
      .replace(TextBuffer.END, '\u2588')
    s"$visible ([0..$l), [$r..${buffer.length}), $length)"
  }

  /** Returns `chars` as a string (no side effects)  with a
    * marker at the gap (for small-scale testing)
    */
  override def asString: String =
    s"${subSequence(0, l)}\u2591${subSequence(l, length)}"

}

object TextBuffer {

  /** ISO end-of-file character
    *  (but any character that cannot appear in characters will suffice)
    */
  val END: Char = ('Z' - 'A').toChar
}<|MERGE_RESOLUTION|>--- conflicted
+++ resolved
@@ -2,11 +2,7 @@
 
 /** An extensible editable character sequence
   *
-<<<<<<< HEAD
-  * '''Represents''' {{{ chars: SExps[Char] }}}
-=======
-  * '''Represents''' {{{ chars: [Char] }}}
->>>>>>> 60fca493
+  * Represents''' {{{ chars: [Char]
   *
   * '''Representation Invariant'''
   * {{{
